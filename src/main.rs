--- conflicted
+++ resolved
@@ -1,10 +1,6 @@
-<<<<<<< HEAD
 #![warn(clippy::all, rust_2018_idioms)]
 use clap::arg_enum;
 use serde::{Deserialize, Serialize};
-=======
-#![warn(clippy::all)]
->>>>>>> 19933ee1
 use std::fs;
 use std::path::PathBuf;
 
@@ -230,7 +226,6 @@
         let coded = bincode::serialize(&patch).unwrap();
         fs::write(&patch_filename, coded)?;
 
-<<<<<<< HEAD
         let coded = serde_json::to_string(&patch)?;
         patch_filename.set_extension("json");
         fs::write(&patch_filename, coded)?;
@@ -238,18 +233,6 @@
         println!("No patch could be generated...");
     }
 
-=======
-    let coded = bincode::serialize(&patch).unwrap();
-    fs::write(&patch_filename, coded).context(WritePatch {
-        path: &patch_filename,
-    })?;
-
-    let coded = serde_json::to_string(&patch).context(SerializePatch { patch })?;
-    patch_filename.set_extension("json");
-    fs::write(&patch_filename, coded).context(WritePatch {
-        path: &patch_filename,
-    })?;
->>>>>>> 19933ee1
     Ok(())
 }
 
@@ -510,18 +493,11 @@
         // And save the patched file.
         println!("Patch applied.");
         let mut patch_filename = opt.input.clone();
-<<<<<<< HEAD
         patch_filename.set_file_name(format!(
             "{}_patched",
             &patch_filename.file_name().unwrap().to_str().unwrap()
         ));
         fs::write(&patch_filename, &result)?;
-=======
-        patch_filename.set_extension("patched");
-        fs::write(&patch_filename, &result).context(WritePatchedFile {
-            path: &patch_filename,
-        })?;
->>>>>>> 19933ee1
     }
     Ok(())
 }